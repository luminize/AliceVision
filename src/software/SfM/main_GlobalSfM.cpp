
// Copyright (c) 2012, 2013, 2014 Pierre MOULON.

// This Source Code Form is subject to the terms of the Mozilla Public
// License, v. 2.0. If a copy of the MPL was not distributed with this
// file, You can obtain one at http://mozilla.org/MPL/2.0/.

#include <cstdlib>

#include "openMVG/sfm/pipelines/global/sfm_global_engine_relative_motions.hpp"
#include "openMVG/system/timer.hpp"

using namespace openMVG;
using namespace openMVG::sfm;

#include "third_party/cmdLine/cmdLine.h"
#include "third_party/stlplus3/filesystemSimplified/file_system.hpp"


int main(int argc, char **argv)
{
  using namespace std;
  std::cout << std::endl
    << "-----------------------------------------------------------\n"
    << "Global Structure from Motion:\n"
    << "-----------------------------------------------------------\n"
    << "Open Source implementation of the paper:\n"
    << "\"Global Fusion of Relative Motions for "
    << "Robust, Accurate and Scalable Structure from Motion.\"\n"
    << "Pierre Moulon, Pascal Monasse and Renaud Marlet. "
    << " ICCV 2013." << std::endl
    << "------------------------------------------------------------"
    << std::endl;


  CmdLine cmd;

  std::string sSfM_Data_Filename;
  std::string sMatchesDir;
  std::string sOutDir = "";
  int iRotationAveragingMethod = int (ROTATION_AVERAGING_L2);
  int iTranslationAveragingMethod = int (TRANSLATION_AVERAGING_SOFTL1);
  bool bRefineIntrinsics = true;
  bool matchFilePerImage = false;

  cmd.add( make_option('i', sSfM_Data_Filename, "input_file") );
  cmd.add( make_option('m', sMatchesDir, "matchdir") );
  cmd.add( make_option('o', sOutDir, "outdir") );
  cmd.add( make_option('r', iRotationAveragingMethod, "rotationAveraging") );
  cmd.add( make_option('t', iTranslationAveragingMethod, "translationAveraging") );
  cmd.add( make_option('f', bRefineIntrinsics, "refineIntrinsics") );
  cmd.add( make_option('p', matchFilePerImage, "matchFilePerImage") );

  try {
    if (argc == 1) throw std::string("Invalid parameter.");
    cmd.process(argc, argv);
  } catch(const std::string& s) {
    std::cerr << "Usage: " << argv[0] << '\n'
    << "[-i|--input_file] path to a SfM_Data scene\n"
    << "[-m|--matchdir] path to the matches that corresponds to the provided SfM_Data scene\n"
    << "[-o|--outdir] path where the output data will be stored\n"
    << "\n[Optional]\n"
    << "[-r|--rotationAveraging]\n"
    << "\t 1 -> L1 minimization\n"
    << "\t 2 -> L2 minimization (default)\n"
    << "[-t|--translationAveraging]:\n"
    << "\t 1 -> L1 minimization\n"
    << "\t 2 -> L2 minimization of sum of squared Chordal distances\n"
    << "\t 3 -> SoftL1 minimization (default)\n"
    << "[-f|--refineIntrinsics]\n"
    << "\t 0-> intrinsic parameters are kept as constant\n"
    << "\t 1-> refine intrinsic parameters (default). \n"
    << "[-p|--matchFilePerImage] \n"
    << "\t To use one match file per image instead of a global file.\n"
    << std::endl;

    std::cerr << s << std::endl;
    return EXIT_FAILURE;
  }

  if (iRotationAveragingMethod < ROTATION_AVERAGING_L1 ||
      iRotationAveragingMethod > ROTATION_AVERAGING_L2 )  {
    std::cerr << "\n Rotation averaging method is invalid" << std::endl;
    return EXIT_FAILURE;
  }

  if (iTranslationAveragingMethod < TRANSLATION_AVERAGING_L1 ||
      iTranslationAveragingMethod > TRANSLATION_AVERAGING_SOFTL1 )  {
    std::cerr << "\n Translation averaging method is invalid" << std::endl;
    return EXIT_FAILURE;
  }

  // Load input SfM_Data scene
  SfM_Data sfm_data;
  if (!Load(sfm_data, sSfM_Data_Filename, ESfM_Data(VIEWS|INTRINSICS))) {
    std::cerr << std::endl
      << "The input SfM_Data file \""<< sSfM_Data_Filename << "\" cannot be read." << std::endl;
    return EXIT_FAILURE;
  }

  // Init the regions_type from the image describer file (used for image regions extraction)
  using namespace openMVG::features;
  const std::string sImage_describer = stlplus::create_filespec(sMatchesDir, "image_describer", "json");
  std::unique_ptr<Regions> regions_type = Init_region_type_from_file(sImage_describer);
  if (!regions_type)
  {
    std::cerr << "Invalid: "
      << sImage_describer << " regions type file." << std::endl;
    return EXIT_FAILURE;
  }

  // Features reading
  std::shared_ptr<Features_Provider> feats_provider = std::make_shared<Features_Provider>();
  if (!feats_provider->load(sfm_data, sMatchesDir, regions_type)) {
    std::cerr << std::endl
      << "Invalid features." << std::endl;
    return EXIT_FAILURE;
  }
  // Matches reading
  std::shared_ptr<Matches_Provider> matches_provider = std::make_shared<Matches_Provider>();
<<<<<<< HEAD
  if( !matchFilePerImage )
  {
    // Load the match file
    if (!matches_provider->load(sfm_data, stlplus::create_filespec(sMatchesDir, "matches.e.txt"))) {
      std::cerr << std::endl
        << "Invalid matches file." << std::endl;
      return EXIT_FAILURE;
    }
  }
  else
  {
    int nbLoadedMatchFiles = 0;
    // Load one match file per image
    for (Views::const_iterator it = sfm_data.GetViews().begin();
      it != sfm_data.GetViews().end(); ++it)
    {
      const View * v = it->second.get();
      const std::string matchFilepath = stlplus::create_filespec(sMatchesDir, std::to_string(v->id_view) + ".matches.e.txt");
      if (stlplus::file_exists(matchFilepath) && !matches_provider->load(sfm_data, matchFilepath)) {
        std::cerr << std::endl << "Unable to load matches file: " << matchFilepath << std::endl;
        continue;
      }
      ++nbLoadedMatchFiles;
    }
    if( nbLoadedMatchFiles == 0 )
    {
      std::cerr << std::endl << "No matches file loaded in: " << sMatchesDir << std::endl;
      return EXIT_FAILURE;
    }
=======
  if // Try to read the two matches file formats
  (
    !(matches_provider->load(sfm_data, stlplus::create_filespec(sMatchesDir, "matches.e.txt")) ||
      matches_provider->load(sfm_data, stlplus::create_filespec(sMatchesDir, "matches.e.bin")))
  )
  {
    std::cerr << std::endl
      << "Invalid matches file." << std::endl;
    return EXIT_FAILURE;
>>>>>>> 08f6b082
  }

  if (sOutDir.empty())  {
    std::cerr << "\nIt is an invalid output directory" << std::endl;
    return EXIT_FAILURE;
  }

  if (!stlplus::folder_exists(sOutDir))
    stlplus::folder_create(sOutDir);

  //---------------------------------------
  // Global SfM reconstruction process
  //---------------------------------------

  openMVG::system::Timer timer;
  GlobalSfMReconstructionEngine_RelativeMotions sfmEngine(
    sfm_data,
    sOutDir,
    stlplus::create_filespec(sOutDir, "Reconstruction_Report.html"));

  // Configure the features_provider & the matches_provider
  sfmEngine.SetFeaturesProvider(feats_provider.get());
  sfmEngine.SetMatchesProvider(matches_provider.get());

  // Configure reconstruction parameters
  sfmEngine.Set_bFixedIntrinsics(!bRefineIntrinsics);

  // Configure motion averaging method
  sfmEngine.SetRotationAveragingMethod(
    ERotationAveragingMethod(iRotationAveragingMethod));
  sfmEngine.SetTranslationAveragingMethod(
    ETranslationAveragingMethod(iTranslationAveragingMethod));

  if (sfmEngine.Process())
  {
    std::cout << std::endl << " Total Ac-Global-Sfm took (s): " << timer.elapsed() << std::endl;

    std::cout << "...Generating SfM_Report.html" << std::endl;
    Generate_SfM_Report(sfmEngine.Get_SfM_Data(),
      stlplus::create_filespec(sOutDir, "SfMReconstruction_Report.html"));

    //-- Export to disk computed scene (data & visualizable results)
    std::cout << "...Export SfM_Data to disk." << std::endl;
    Save(sfmEngine.Get_SfM_Data(),
      stlplus::create_filespec(sOutDir, "sfm_data", ".bin"),
      ESfM_Data(ALL));

    Save(sfmEngine.Get_SfM_Data(),
      stlplus::create_filespec(sOutDir, "cloud_and_poses", ".ply"),
      ESfM_Data(ALL));

    return EXIT_SUCCESS;
  }
  return EXIT_FAILURE;
}<|MERGE_RESOLUTION|>--- conflicted
+++ resolved
@@ -118,13 +118,13 @@
   }
   // Matches reading
   std::shared_ptr<Matches_Provider> matches_provider = std::make_shared<Matches_Provider>();
-<<<<<<< HEAD
   if( !matchFilePerImage )
   {
-    // Load the match file
-    if (!matches_provider->load(sfm_data, stlplus::create_filespec(sMatchesDir, "matches.e.txt"))) {
-      std::cerr << std::endl
-        << "Invalid matches file." << std::endl;
+    // Load the match file (try to read the two matches file formats)
+    if( !(matches_provider->load(sfm_data, sMatchesDir, "matches.e.txt") ||
+          matches_provider->load(sfm_data, sMatchesDir, "matches.e.bin")))
+    {
+      std::cerr << std::endl << "Unable to load matches files from: " << sMatchesDir << std::endl;
       return EXIT_FAILURE;
     }
   }
@@ -132,13 +132,14 @@
   {
     int nbLoadedMatchFiles = 0;
     // Load one match file per image
-    for (Views::const_iterator it = sfm_data.GetViews().begin();
-      it != sfm_data.GetViews().end(); ++it)
+    for(Views::const_iterator it = sfm_data.GetViews().begin();
+        it != sfm_data.GetViews().end(); ++it)
     {
       const View * v = it->second.get();
-      const std::string matchFilepath = stlplus::create_filespec(sMatchesDir, std::to_string(v->id_view) + ".matches.e.txt");
-      if (stlplus::file_exists(matchFilepath) && !matches_provider->load(sfm_data, matchFilepath)) {
-        std::cerr << std::endl << "Unable to load matches file: " << matchFilepath << std::endl;
+      if( !(matches_provider->load(sfm_data, sMatchesDir, std::to_string(v->id_view) + ".matches.e.txt") ||
+            matches_provider->load(sfm_data, sMatchesDir, std::to_string(v->id_view) + ".matches.e.bin")))
+      {
+        std::cerr << std::endl << "Unable to load matches files from: " << sMatchesDir << std::endl;
         continue;
       }
       ++nbLoadedMatchFiles;
@@ -148,20 +149,10 @@
       std::cerr << std::endl << "No matches file loaded in: " << sMatchesDir << std::endl;
       return EXIT_FAILURE;
     }
-=======
-  if // Try to read the two matches file formats
-  (
-    !(matches_provider->load(sfm_data, stlplus::create_filespec(sMatchesDir, "matches.e.txt")) ||
-      matches_provider->load(sfm_data, stlplus::create_filespec(sMatchesDir, "matches.e.bin")))
-  )
-  {
-    std::cerr << std::endl
-      << "Invalid matches file." << std::endl;
-    return EXIT_FAILURE;
->>>>>>> 08f6b082
-  }
-
-  if (sOutDir.empty())  {
+  }
+
+  if (sOutDir.empty())
+  {
     std::cerr << "\nIt is an invalid output directory" << std::endl;
     return EXIT_FAILURE;
   }
