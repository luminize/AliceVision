/* 
 * File:   main_voctreeLocalizer.cpp
 * Author: sgaspari
 *
 * Created on September 12, 2015, 3:16 PM
 */
#include <openMVG/localization/VoctreeLocalizer.hpp>
#include <openMVG/localization/CCTagLocalizer.hpp>
#include <openMVG/localization/optimization.hpp>
#include <openMVG/sfm/pipelines/localization/SfM_Localizer.hpp>
#include <openMVG/image/image_io.hpp>
#include <openMVG/dataio/FeedProvider.hpp>
#include <openMVG/localization/LocalizationResult.hpp>

#include <boost/filesystem/operations.hpp>
#include <boost/filesystem/path.hpp>
#include <boost/progress.hpp>
#include <boost/program_options.hpp> 
#include <boost/accumulators/accumulators.hpp>
#include <boost/accumulators/statistics/stats.hpp>
#include <boost/accumulators/statistics/mean.hpp>
#include <boost/accumulators/statistics/min.hpp>
#include <boost/accumulators/statistics/max.hpp>
#include <boost/accumulators/statistics/sum.hpp>

#include <iostream>
#include <string>
#include <chrono>

#if HAVE_ALEMBIC
#include <openMVG/dataio/AlembicExporter.hpp>
#endif // HAVE_ALEMBIC

#define POPART_COUT(x) std::cout << x << std::endl
#define POPART_CERR(x) std::cerr << x << std::endl


namespace bfs = boost::filesystem;
namespace bacc = boost::accumulators;
namespace po = boost::program_options;

using namespace openMVG;


std::string myToString(std::size_t i, std::size_t zeroPadding)
{
  std::stringstream ss;
  ss << std::setw(zeroPadding) << std::setfill('0') << i;
  return ss.str();
}

int main(int argc, char** argv)
{
  std::string calibFile;            //< the calibration file
  std::string sfmFilePath;          //< the OpenMVG .json data file
  std::string descriptorsFolder;    //< the OpenMVG .json data file
  std::string mediaFilepath;        //< the media file to localize
  localization::CCTagLocalizer::Parameters param = localization::CCTagLocalizer::Parameters();
  std::string preset = features::describerPreset_enumToString(param._featurePreset);               //< the preset for the feature extractor
#if HAVE_ALEMBIC
  std::string exportFile = "trackedcameras.abc"; //!< the export file
#endif
  bool globalBundle = false;      ///< If !param._refineIntrinsics it can run a final global budndle to refine the scene

  po::options_description desc(
                               "This program takes as input a media (image, image sequence, video) and a database (voctree, 3D structure data) \n"
                               "and returns for each frame a pose estimation for the camera.");
  desc.add_options()
      ("help,h", "Print this message")
      ("results,r", po::value<size_t>(&param._nNearestKeyFrames)->default_value(param._nNearestKeyFrames), "Number of images to retrieve in database")
      ("preset,", po::value<std::string>(&preset)->default_value(preset), "Preset for the feature extractor when localizing a new image {LOW,NORMAL,HIGH,ULTRA}")
      ("calibration,c", po::value<std::string>(&calibFile)/*->required( )*/, "Calibration file")
      ("sfmdata,d", po::value<std::string>(&sfmFilePath)->required(), "The sfm_data.json kind of file generated by OpenMVG [it could be also a bundle.out to use an older version of OpenMVG]")
      ("siftPath,s", po::value<std::string>(&descriptorsFolder), "Folder containing the .desc. If not provided, it will be assumed to be parent(sfmdata)/matches [for the older version of openMVG it is the list.txt]")
      ("mediafile,m", po::value<std::string>(&mediaFilepath)->required(), "The folder path or the filename for the media to track")
      ("refineIntrinsics,", po::bool_switch(&param._refineIntrinsics), "Enable/Disable camera intrinsics refinement for each localized image")
      ("globalBundle,", po::bool_switch(&globalBundle), "If --refineIntrinsics is not set, this option allows to run a final global budndle adjustment to refine the scene")
#if HAVE_ALEMBIC
      ("export,e", po::value<std::string>(&exportFile)->default_value(exportFile), "Filename for the SfM_Data export file (where camera poses will be stored). Default : trackedcameras.json If Alambic is enable it will also export an .abc file of the scene with the same name")
#endif
      ;

  po::variables_map vm;

  try
  {
    po::store(po::parse_command_line(argc, argv, desc), vm);

    if(vm.count("help") || (argc == 1))
    {
      POPART_COUT(desc);
      return EXIT_SUCCESS;
    }

    po::notify(vm);
  }
  catch(boost::program_options::required_option& e)
  {
    POPART_CERR("ERROR: " << e.what() << std::endl);
    POPART_COUT("Usage:\n\n" << desc);
    return EXIT_FAILURE;
  }
  catch(boost::program_options::error& e)
  {
    POPART_CERR("ERROR: " << e.what() << std::endl);
    POPART_COUT("Usage:\n\n" << desc);
    return EXIT_FAILURE;
  }
  if(vm.count("preset"))
  {
    param._featurePreset = features::describerPreset_stringToEnum(preset);
  }
  {
    // the bundle adjustment can be run for now only if the refine intrinsics option is not set
    globalBundle = (globalBundle && !param._refineIntrinsics);
    POPART_COUT("Program called with the following parameters:");
    POPART_COUT("\tcalibration: " << calibFile);
    POPART_COUT("\tsfmdata: " << sfmFilePath);
    POPART_COUT("\tmediafile: " << mediaFilepath);
    POPART_COUT("\tsiftPath: " << descriptorsFolder);
    POPART_COUT("\tresults: " << param._nNearestKeyFrames);
    POPART_COUT("\trefineIntrinsics: " << param._refineIntrinsics);
    POPART_COUT("\tpreset: " << features::describerPreset_enumToString(param._featurePreset));
    POPART_COUT("\tglobalBundle: " << globalBundle);
//    POPART_COUT("\tvisual debug: " << visualDebug);
  }
 
  // init the localizer
  localization::CCTagLocalizer localizer(sfmFilePath, descriptorsFolder);

  if(!localizer.isInit())
  {
    POPART_CERR("ERROR while initializing the localizer!");
    return EXIT_FAILURE;
  }

  // create the feedProvider
  dataio::FeedProvider feed(mediaFilepath, calibFile);
  if(!feed.isInit())
  {
    POPART_CERR("ERROR while initializing the FeedProvider!");
    return EXIT_FAILURE;
  }

#if HAVE_ALEMBIC
  dataio::AlembicExporter exporter(exportFile);
  exporter.addPoints(localizer.getSfMData().GetLandmarks());
#endif

  image::Image<unsigned char> imageGrey;
  cameras::Pinhole_Intrinsic_Radial_K3 queryIntrinsics;
  bool hasIntrinsics = false;

  size_t frameCounter = 0;
  size_t goodFrameCounter = 0;
  vector<string> goodFrameList;
  std::string currentImgName;

  // Define an accumulator set for computing the mean and the
  // standard deviation of the time taken for localization
  bacc::accumulator_set<double, bacc::stats<bacc::tag::mean, bacc::tag::min, bacc::tag::max, bacc::tag::sum > > stats;

  std::vector<localization::LocalizationResult> vec_localizationResults;

  while(feed.next(imageGrey, queryIntrinsics, currentImgName, hasIntrinsics))
  {
    POPART_COUT("******************************");
    POPART_COUT("FRAME " << myToString(frameCounter, 4));
    POPART_COUT("******************************");
    auto detect_start = std::chrono::steady_clock::now();
    localization::LocalizationResult localizationResult;
    localizer.localize(
                       imageGrey,
                       &param,
                       hasIntrinsics/*useInputIntrinsics*/,
                       queryIntrinsics, // todo: put as const and use the intrinsic result store in localizationResult afterward
                       localizationResult);
    auto detect_end = std::chrono::steady_clock::now();
    auto detect_elapsed = std::chrono::duration_cast<std::chrono::milliseconds>(detect_end - detect_start);
    POPART_COUT("\nLocalization took  " << detect_elapsed.count() << " [ms]");
    stats(detect_elapsed.count());

    // save data
    if(localizationResult.isValid())
    {
#if HAVE_ALEMBIC
      exporter.appendCamera("camera." + myToString(frameCounter, 4), localizationResult.getPose(), &queryIntrinsics, mediaFilepath, frameCounter, frameCounter);
#endif
<<<<<<< HEAD
      goodFrameCounter++;
      goodFrameList.push_back(currentImgName + " : " + std::to_string(localizationResult.getIndMatch3D2D().size()) );
=======
      if(globalBundle)
      {
        vec_localizationResults.emplace_back(localizationResult);
      }
>>>>>>> f66116db
    }
    else
    {
#if HAVE_ALEMBIC
      // @fixme for now just add a fake camera so that it still can be see in MAYA
      exporter.appendCamera("camera.V." + myToString(frameCounter, 4), geometry::Pose3(), &queryIntrinsics, mediaFilepath, frameCounter, frameCounter);
#endif
      POPART_CERR("Unable to localize frame " << frameCounter);
    }
    ++frameCounter;
  }

  if(globalBundle)
  {
    // run a bundle adjustment
    const bool BAresult = localization::refineSequence(&queryIntrinsics, vec_localizationResults);
    if(!BAresult)
    {
      POPART_CERR("Bundle Adjustment failed!");
    }
    else
    {
#if HAVE_ALEMBIC
      // now copy back in a new abc with the same name file and BUNDLE appended at the end
      dataio::AlembicExporter exporterBA(bfs::path(exportFile).stem().string() + ".BUNDLE.abc");
      size_t idx = 0;
      for(const localization::LocalizationResult &res : vec_localizationResults)
      {
        if(res.isValid())
        {
          assert(idx < vec_localizationResults.size());
          exporterBA.appendCamera("camera." + myToString(idx, 4), res.getPose(), &queryIntrinsics, mediaFilepath, frameCounter, frameCounter);
        }
        else
        {
          exporterBA.appendCamera("camera.V." + myToString(idx, 4), geometry::Pose3(), &queryIntrinsics, mediaFilepath, frameCounter, frameCounter);
        }
        idx++;
      }
      exporterBA.addPoints(localizer.getSfMData().GetLandmarks());
#endif
    }
  }

  // print out some time stats
  POPART_COUT("\n\n******************************");
<<<<<<< HEAD
  POPART_COUT("Localized " << goodFrameCounter << "/" << frameCounter << " images");
  POPART_COUT("Images localized with the number of 2D/3D matches during localization :");
  for(int i = 0; i < goodFrameList.size(); i++)
    POPART_COUT(goodFrameList[i]);
  POPART_COUT("Processing took " << bacc::sum(stats)/1000 << " [s] overall");
=======
  POPART_COUT("Localized " << frameCounter << " images");
  POPART_COUT("Processing took " << bacc::sum(stats) / 1000 << " [s] overall");
>>>>>>> f66116db
  POPART_COUT("Mean time for localization:   " << bacc::mean(stats) << " [ms]");
  POPART_COUT("Max time for localization:   " << bacc::max(stats) << " [ms]");
  POPART_COUT("Min time for localization:   " << bacc::min(stats) << " [ms]");
}<|MERGE_RESOLUTION|>--- conflicted
+++ resolved
@@ -186,15 +186,13 @@
 #if HAVE_ALEMBIC
       exporter.appendCamera("camera." + myToString(frameCounter, 4), localizationResult.getPose(), &queryIntrinsics, mediaFilepath, frameCounter, frameCounter);
 #endif
-<<<<<<< HEAD
       goodFrameCounter++;
       goodFrameList.push_back(currentImgName + " : " + std::to_string(localizationResult.getIndMatch3D2D().size()) );
-=======
+      
       if(globalBundle)
       {
         vec_localizationResults.emplace_back(localizationResult);
       }
->>>>>>> f66116db
     }
     else
     {
@@ -241,16 +239,11 @@
 
   // print out some time stats
   POPART_COUT("\n\n******************************");
-<<<<<<< HEAD
   POPART_COUT("Localized " << goodFrameCounter << "/" << frameCounter << " images");
   POPART_COUT("Images localized with the number of 2D/3D matches during localization :");
   for(int i = 0; i < goodFrameList.size(); i++)
     POPART_COUT(goodFrameList[i]);
   POPART_COUT("Processing took " << bacc::sum(stats)/1000 << " [s] overall");
-=======
-  POPART_COUT("Localized " << frameCounter << " images");
-  POPART_COUT("Processing took " << bacc::sum(stats) / 1000 << " [s] overall");
->>>>>>> f66116db
   POPART_COUT("Mean time for localization:   " << bacc::mean(stats) << " [ms]");
   POPART_COUT("Max time for localization:   " << bacc::max(stats) << " [ms]");
   POPART_COUT("Min time for localization:   " << bacc::min(stats) << " [ms]");
